--- conflicted
+++ resolved
@@ -2,16 +2,11 @@
 
 from maggma.core import Builder
 from maggma.core import Store
-<<<<<<< HEAD
 from maggma.utils import grouper
 from typing import Iterator, List, Dict, Optional, Iterable
-=======
-from typing import List, Dict, Optional
->>>>>>> 09279d8b
 from bson import uuid
 import numpy as np
 import random
-
 
 
 class UCNPBuilder(Builder):
@@ -22,17 +17,11 @@
     def __init__(self,
                  source: Store,
                  target: Store,
-<<<<<<< HEAD
                  docs_filter: Optional[Dict]={},
                  chunk_size = 1,
                  grouped_ids = None,
                  energy_spectrum_args=None,
                  wavelength_spectrum_args=None,
-=======
-                 docs_filter: Optional[Dict] = {},
-                 chunk_size=1,
-                 grouped_ids=None,
->>>>>>> 09279d8b
                  **kwargs):
         if energy_spectrum_args is None:
             energy_spectrum_args = {'lower_bound': -40000, 'upper_bound': 20000, 'step': 100}
@@ -47,7 +36,6 @@
         self.energy_spectrum_args = energy_spectrum_args
         self.wavelength_spectrum_args = wavelength_spectrum_args
         self.kwargs = kwargs
-<<<<<<< HEAD
         
         super().__init__(sources=source, targets=target, chunk_size=chunk_size, **kwargs)
         self.connect()
@@ -57,49 +45,20 @@
         return self.source.groupby(keys=group_keys, criteria=self.docs_filter, properties=["_id"])
     
     def get_items(self) -> List[Dict]:
-=======
-
-        super().__init__(sources=source,
-                         targets=target,
-                         chunk_size=chunk_size,
-                         **kwargs)
-
-    def get_grouped_docs(self):
-        group_keys = [
-            "data.n_dopants", "data.n_dopant_sites", "data.formula",
-            "data.nanostructure_size", "data.formula_by_constraint",
-            "data.excitation_power", "data.excitation_wavelength",
-            "data.input.constraints", "data.input.dopant_specifications"
-        ]
-        return self.source.groupby(keys=group_keys,
-                                   criteria=self.docs_filter,
-                                   properties=["_id"])
-
-    def get_items(self):
->>>>>>> 09279d8b
         """
         Here we group the documents
         """
         
         if self.grouped_ids is None:
-<<<<<<< HEAD
             # If it isn"t already passed (either by the prechunk or manually), get a list of grouped documents
             grouped_ids = [[doc["_id"] for doc in item[1]] for item in self.get_grouped_docs()]
         else:
             grouped_ids = self.grouped_ids
             
-=======
-            # If it isn"t already passed (either by the prechunk or manually),
-            # get a list of grouped documents
-            grouped_ids = [[doc["_id"] for doc in item[1]]
-                           for item in self.get_grouped_docs()]
-
->>>>>>> 09279d8b
         for ids in grouped_ids:
             docs_to_avg = list(self.source.query({"_id": {"$in": ids}}))
             if len(docs_to_avg) > 0:
                 yield docs_to_avg
-<<<<<<< HEAD
     
     def process_item(self, 
                      items: List[Dict]) -> Dict:
@@ -126,51 +85,6 @@
                    "num_averaged": len(items)
                    }
         
-=======
-
-    def process_item(self, items):
-        self.logger.info(f"Got {len(items)} to process")
-        # Create/Populate a new document for the average
-        avg_doc = {
-            "uuid":
-            uuid.uuid4(),
-            "avg_simulation_length":
-            np.mean([i["data"]["simulation_length"] for i in items]),
-            "avg_simulation_time":
-            np.mean([i["data"]["simulation_time"] for i in items]),
-            "n_constraints":
-            items[0]["data"]["n_constraints"],
-            "n_dopant_sites":
-            items[0]["data"]["n_dopant_sites"],
-            "n_dopants":
-            items[0]["data"]["n_dopants"],
-            "formula":
-            items[0]["data"]["formula"],
-            "nanostructure":
-            items[0]["data"]["nanostructure"],
-            "nanostructure_size":
-            items[0]["data"]["nanostructure_size"],
-            "total_n_levels":
-            items[0]["data"]["total_n_levels"],
-            "formula_by_constraint":
-            items[0]["data"]["formula_by_constraint"],
-            "dopants":
-            items[0]["data"]["dopants"],
-            "dopant_concentration":
-            items[0]["data"]["dopant_concentration"],
-            "overall_dopant_concentration":
-            items[0]["data"]["overall_dopant_concentration"],
-            "excitation_power":
-            items[0]["data"]["excitation_power"],
-            "excitation_wavelength":
-            items[0]["data"]["excitation_wavelength"],
-            "dopant_composition":
-            items[0]["data"]["dopant_composition"],
-            "input":
-            items[0]["data"]["input"],
-        }
-
->>>>>>> 09279d8b
         avg_doc["output"] = {}
 
         # Average the dndt
@@ -186,7 +100,6 @@
         avg_doc["output"]["summary"] = avg_dndt
 
         # Compute the spectrum
-<<<<<<< HEAD
         dopants = [Dopant(key, val) for key, val in avg_doc["overall_dopant_concentration"].items()]
         x, y = self.get_spectrum_energy(avg_dndt, dopants, **self.energy_spectrum_args)
         avg_doc["output"]["energy_spectrum_x"] = x
@@ -252,34 +165,6 @@
 
         spectrum = np.zeros(x.shape)
 
-=======
-        dopants = [
-            Dopant(key, val)
-            for key, val in avg_doc["overall_dopant_concentration"].items()
-        ]
-        x, y = self.get_spectrum(avg_dndt, dopants)
-        avg_doc["output"]["spectrum_x"] = x
-        avg_doc["output"]["spectrum_y"] = y
-
-        # TODO: Average the populations
-        return avg_doc
-
-    def update_targets(self, items: List[Dict]):
-        self.target.update(items, key=["uuid"])
-
-    def prechunk(self):
-        pass
-
-    def get_spectrum(self,
-                     avg_dndt,
-                     dopants,
-                     lower_bound=-1000,
-                     upper_bound=1000,
-                     step=1):
-
-        x = np.arange(-1000, 1000, step)
-        y = np.zeros(x.shape)
->>>>>>> 09279d8b
         for interaction in [_d for _d in avg_dndt if _d[8] == "Rad"]:
             species_id = interaction[2]
             left_state_1 = interaction[4]
@@ -287,7 +172,6 @@
             ei = dopants[species_id].energy_levels[left_state_1]
             ef = dopants[species_id].energy_levels[right_state_1]
 
-<<<<<<< HEAD
             de = ef.energy-ei.energy
             wavelength = (299792458*6.62607004e-34)/(de*1.60218e-19/8065.44)*1e9
             if wavelength > lower_bound and wavelength < upper_bound:
@@ -296,18 +180,6 @@
         return x, spectrum
     
     def average_dndt(self, 
-=======
-            de = ef.energy - ei.energy
-            wavelength = (299792458 * 6.62607004e-34) / (de * 1.60218e-19 /
-                                                         8065.44) * 1e9
-            # print(left_state_1, right_state_1, wavelength)
-            if wavelength > lower_bound and wavelength < upper_bound:
-                index = int(np.floor(wavelength + 1000) / step)
-                y[index] += interaction[10]
-        return x, y
-
-    def average_dndt(self,
->>>>>>> 09279d8b
                      docs: List[Dict]) -> Dict:
         """
         Compute the average dndt for all interactions
