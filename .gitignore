--- conflicted
+++ resolved
@@ -3,10 +3,6 @@
 *.ipynb*
 *.idea
 *.egg-info
-<<<<<<< HEAD
-.vscode/
-=======
 .vscode/
 
-.coverage
->>>>>>> 09279d8b
+.coverage